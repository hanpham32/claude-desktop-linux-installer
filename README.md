--- conflicted
+++ resolved
@@ -145,15 +145,10 @@
 ```
 
 For Debian/Ubuntu:
-<<<<<<< HEAD
-
-````bash
-=======
 ```bash
 sudo apt-get install p7zip-full nodejs cargo rustc imagemagick icoutils
 sudo npm install -g electron
 curl -fsSL https://get.pnpm.io/install.sh | sh -
->>>>>>> 41a61051
 ```
 sudo apt-get update
 sudo apt-get install p7zip-full nodejs cargo rustc imagemagick icoutils wget
